--- conflicted
+++ resolved
@@ -175,12 +175,8 @@
         val dataFileSize = path.getFileSystem(conf).getContentSummary(path).getLength
         val isTesting = conf.getBoolean(SQLConf.OAP_IS_TESTING.key,
                               SQLConf.OAP_IS_TESTING.defaultValue.get)
-<<<<<<< HEAD
-
-=======
         val enableOIndex = conf.getBoolean(SQLConf.OAP_ENABLE_OINDEX.key,
           SQLConf.OAP_ENABLE_OINDEX.defaultValue.get)
->>>>>>> 72d751a5
         val isAscending = options.getOrElse(
           OapFileFormat.OAP_QUERY_ORDER_OPTION_KEY, "false").toBoolean
         val limit = options.getOrElse(OapFileFormat.OAP_QUERY_LIMIT_OPTION_KEY, "0").toInt
@@ -194,18 +190,12 @@
         val isFastIndexQuery : Boolean =
           limit > 0 || options.contains(OapFileFormat.OAP_INDEX_SCAN_NUM_OPTION_KEY)
 
-<<<<<<< HEAD
-        val enableOIndex = conf.getBoolean(SQLConf.OAP_ENABLE_OINDEX.key,
-          SQLConf.OAP_ENABLE_OINDEX.defaultValue.get)
-
         /**
          * Once index is disabled, there is no way to do fast query.
          * OapStrategy should aware of this and create a non-fast query plan.
          */
         assert((!enableOIndex && isFastIndexQuery) == false)
 
-=======
->>>>>>> 72d751a5
         val iter =
           // Below is for OAP developers to easily analyze and compare performance without removing
           // the index after it's created.
@@ -213,11 +203,7 @@
             logWarning("OAP index is disabled. Using below approach to enable index,\n" +
               "sqlContext.conf.setConfString(SQLConf.OAP_USE_INDEX_FOR_DEVELOPERS.key, true)")
             fileScanner.iterator(conf, requiredIds)
-<<<<<<< HEAD
-          } else if (limit == 0 && indexFileSize > dataFileSize * 0.7 && !isTesting) {
-=======
           } else if (!isFastIndexQuery && indexFileSize > dataFileSize * 0.7 && !isTesting) {
->>>>>>> 72d751a5
             logWarning(s"Index File size $indexFileSize B is too large comparing " +
                         s"to Data File Size $dataFileSize. Using Data File Scan instead.")
             fileScanner.iterator(conf, requiredIds)
