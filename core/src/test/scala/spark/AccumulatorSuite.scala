package spark

import org.scalatest.FunSuite
import org.scalatest.matchers.ShouldMatchers
import collection.mutable
import java.util.Random
import scala.math.exp
import scala.math.signum
import spark.SparkContext._

<<<<<<< HEAD
class AccumulatorSuite extends FunSuite with ShouldMatchers with BeforeAndAfter {

  var sc: SparkContext = null

  implicit def setAccum[A] = new AccumulableParam[mutable.Set[A], A] {
    def addInPlace(t1: mutable.Set[A], t2: mutable.Set[A]) : mutable.Set[A] = {
      t1 ++= t2
      t1
    }
    def addAccumulator(t1: mutable.Set[A], t2: A) : mutable.Set[A] = {
      t1 += t2
      t1
    }
    def zero(t: mutable.Set[A]) : mutable.Set[A] = {
      new mutable.HashSet[A]()
    }
  }

  after {
    if (sc != null) {
      sc.stop()
      sc = null
    }
    // To avoid Akka rebinding to the same port, since it doesn't unbind immediately on shutdown
    System.clearProperty("spark.master.port")
  }
=======
class AccumulatorSuite extends FunSuite with ShouldMatchers with LocalSparkContext {
>>>>>>> 17e076de

  test ("basic accumulation"){
    sc = new SparkContext("local", "test")
    val acc : Accumulator[Int] = sc.accumulator(0)

    val d = sc.parallelize(1 to 20)
    d.foreach{x => acc += x}
    acc.value should be (210)


    val longAcc = sc.accumulator(0l)
    val maxInt = Integer.MAX_VALUE.toLong
    d.foreach{x => longAcc += maxInt + x}
    longAcc.value should be (210l + maxInt * 20)
  }

  test ("value not assignable from tasks") {
    sc = new SparkContext("local", "test")
    val acc : Accumulator[Int] = sc.accumulator(0)

    val d = sc.parallelize(1 to 20)
    evaluating {d.foreach{x => acc.value = x}} should produce [Exception]
  }

  test ("add value to collection accumulators") {
    val maxI = 1000
    for (nThreads <- List(1, 10)) { //test single & multi-threaded
      sc = new SparkContext("local[" + nThreads + "]", "test")
      val acc: Accumulable[mutable.Set[Any], Any] = sc.accumulable(new mutable.HashSet[Any]())
      val d = sc.parallelize(1 to maxI)
      d.foreach {
        x => acc += x
      }
      val v = acc.value.asInstanceOf[mutable.Set[Int]]
      for (i <- 1 to maxI) {
        v should contain(i)
      }
      resetSparkContext()
    }
  }

  test ("value not readable in tasks") {
    val maxI = 1000
    for (nThreads <- List(1, 10)) { //test single & multi-threaded
      sc = new SparkContext("local[" + nThreads + "]", "test")
      val acc: Accumulable[mutable.Set[Any], Any] = sc.accumulable(new mutable.HashSet[Any]())
      val d = sc.parallelize(1 to maxI)
      evaluating {
        d.foreach {
          x => acc.value += x
        }
      } should produce [SparkException]
      resetSparkContext()
    }
  }

  test ("collection accumulators") {
    val maxI = 1000
    for (nThreads <- List(1, 10)) {
      // test single & multi-threaded
      sc = new SparkContext("local[" + nThreads + "]", "test")
      val setAcc = sc.accumulableCollection(mutable.HashSet[Int]())
      val bufferAcc = sc.accumulableCollection(mutable.ArrayBuffer[Int]())
      val mapAcc = sc.accumulableCollection(mutable.HashMap[Int,String]())
      val d = sc.parallelize((1 to maxI) ++ (1 to maxI))
      d.foreach {
        x => {setAcc += x; bufferAcc += x; mapAcc += (x -> x.toString)}
      }

      // Note that this is typed correctly -- no casts necessary
      setAcc.value.size should be (maxI)
      bufferAcc.value.size should be (2 * maxI)
      mapAcc.value.size should be (maxI)
      for (i <- 1 to maxI) {
        setAcc.value should contain(i)
        bufferAcc.value should contain(i)
        mapAcc.value should contain (i -> i.toString)
      }
      resetSparkContext()
    }
  }

  test ("localValue readable in tasks") {
    val maxI = 1000
    for (nThreads <- List(1, 10)) { //test single & multi-threaded
      sc = new SparkContext("local[" + nThreads + "]", "test")
      val acc: Accumulable[mutable.Set[Any], Any] = sc.accumulable(new mutable.HashSet[Any]())
      val groupedInts = (1 to (maxI/20)).map {x => (20 * (x - 1) to 20 * x).toSet}
      val d = sc.parallelize(groupedInts)
      d.foreach {
        x => acc.localValue ++= x
      }
      acc.value should be ( (0 to maxI).toSet)
<<<<<<< HEAD
      sc.stop()
      sc = null
=======
      resetSparkContext()
>>>>>>> 17e076de
    }
  }

}<|MERGE_RESOLUTION|>--- conflicted
+++ resolved
@@ -8,10 +8,8 @@
 import scala.math.signum
 import spark.SparkContext._
 
-<<<<<<< HEAD
-class AccumulatorSuite extends FunSuite with ShouldMatchers with BeforeAndAfter {
+class AccumulatorSuite extends FunSuite with ShouldMatchers with BeforeAndAfter with LocalSparkContext {
 
-  var sc: SparkContext = null
 
   implicit def setAccum[A] = new AccumulableParam[mutable.Set[A], A] {
     def addInPlace(t1: mutable.Set[A], t2: mutable.Set[A]) : mutable.Set[A] = {
@@ -26,18 +24,6 @@
       new mutable.HashSet[A]()
     }
   }
-
-  after {
-    if (sc != null) {
-      sc.stop()
-      sc = null
-    }
-    // To avoid Akka rebinding to the same port, since it doesn't unbind immediately on shutdown
-    System.clearProperty("spark.master.port")
-  }
-=======
-class AccumulatorSuite extends FunSuite with ShouldMatchers with LocalSparkContext {
->>>>>>> 17e076de
 
   test ("basic accumulation"){
     sc = new SparkContext("local", "test")
@@ -131,12 +117,7 @@
         x => acc.localValue ++= x
       }
       acc.value should be ( (0 to maxI).toSet)
-<<<<<<< HEAD
-      sc.stop()
-      sc = null
-=======
       resetSparkContext()
->>>>>>> 17e076de
     }
   }
 
